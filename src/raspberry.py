"""
PawStopper Robot - Automated Pet Deterrent System
Main control module for Raspberry Pi with Arduino stepper motor communication
"""

# Imports
import cv2
import RPi.GPIO as GPIO
import serial
import time
import threading
import logging
from typing import Tuple, List, Dict, Optional, Any
from dataclasses import dataclass

# Configure logging
logging.basicConfig(
    level=logging.INFO,
    format='%(asctime)s - %(levelname)s - %(message)s'
)
logger = logging.getLogger(__name__)

# Configuration Constants
@dataclass
class Config:
    """Configuration settings for the PawStopper robot"""
    
    # Serial Communication
    ARDUINO_PORT: str = '/dev/ttyUSB0'
    ARDUINO_BAUDRATE: int = 9600
    SERIAL_TIMEOUT: float = 1.0
    COMMAND_TIMEOUT: float = 3.0
    
    # GPIO Pins
    RELAY_PIN: int = 17
    ALARM_PIN: int = 18
    
    # Stepper Motor Settings
    DEFAULT_TOLERANCE: int = 15  # Increase to 20-25 to reduce oscillation if needed
    DEFAULT_TRACK_STEP_SIZE: int = 5
    MAX_CHUNK_SIZE: int = 50
    MAX_RETRIES: int = 3
    
    # Scanning Parameters
    SCAN_LIMIT_STEPS: int = 1024  # 180 degrees
    SCAN_STEP_SIZE: int = 10 # Number of steps per scan
    
    # Object Detection
    AREA_THRESHOLD: int = 15000
    CONFIDENCE_THRESHOLD: float = 0.45
    NMS_THRESHOLD: float = 0.2
    TARGET_OBJECTS: List[str] = None
    
    # Timing
    RELAY_DURATION: int = 2
    RELAY_COOLDOWN_SECONDS: int = 4 # 2-4 = 2s cd in consecutive detection/obj staying still
    HOME_COOLDOWN_SECONDS: int = 5
    LOST_OBJECT_TIMEOUT: int = 5
    
    # Camera Settings
    CAMERA_WIDTH: int = 640
    CAMERA_HEIGHT: int = 480
    INPUT_SIZE: Tuple[int, int] = (320, 320)
    CAMERA_FPS: int = 30  # NEW
    
    # File Paths
    COCO_NAMES_PATH: str = "/home/eutech/Desktop/PawStopper-Robot/Object_Detection_Files/coco.names"
    MODEL_PATH: str = "/home/eutech/Desktop/PawStopper-Robot/Object_Detection_Files/frozen_inference_graph.pb"
    CONFIG_PATH: str = "/home/eutech/Desktop/PawStopper-Robot/Object_Detection_Files/ssd_mobilenet_v3_large_coco_2020_01_14.pbtxt"
    
    def __post_init__(self):
        if self.TARGET_OBJECTS is None:
            self.TARGET_OBJECTS = ['cat', 'dog', 'cell phone'] #change the object here

class StepperController:
    """Handles stepper motor control and position tracking"""
    
    def __init__(self, arduino_serial: serial.Serial, config: Config):
        self.arduino = arduino_serial
        self.config = config
        self.current_pos_x: int = 0
        self.current_pos_y: int = 0
        self.tolerance: int = config.DEFAULT_TOLERANCE
        self.track_step_size: int = config.DEFAULT_TRACK_STEP_SIZE
        self.is_homing: bool = False
        self.home_cooldown_active: bool = False
        self._lock = threading.Lock()
        self._homing_complete_event = threading.Event()
        
    def send_step_command(self, axis: str, direction: str, steps: int) -> bool:
        """Send step command to Arduino and wait for confirmation"""
        cmd = f"STEP {axis} {direction} {steps}\n"
        
        try:
            with self._lock:
                # Clear any pending data before sending command
                self.arduino.reset_input_buffer()
                time.sleep(0.01)  # Reduced from 0.1 to 0.01
                
                self.arduino.write(cmd.encode())
                self.arduino.flush()  # Ensure data is sent
                logger.debug(f"Sent: {cmd.strip()}")
                
                # Wait for acknowledgment with better timeout handling
                start_time = time.time()
                responses_received = []
                
                while time.time() - start_time < self.config.COMMAND_TIMEOUT:
                    if self.arduino.in_waiting > 0:
                        try:
                            response = self.arduino.readline().decode().strip()
                            if response:  # Only process non-empty responses
                                responses_received.append(response)
                                logger.debug(f"Arduino response: '{response}'")
                                
                                if response == f"{axis}_OK":
                                    return True
                                elif response.endswith("_ERROR"):
                                    logger.error(f"Arduino reported error: {response}")
                                    return False
                        except UnicodeDecodeError:
                            logger.warning("Received malformed data from Arduino")
                            continue
                    time.sleep(0.001)  # Reduced from 0.01 to 0.001
                
                logger.error(f"Timeout waiting for {axis}_OK acknowledgment")
                logger.debug(f"All responses received: {responses_received}")
                return False
                
        except Exception as e:
            logger.error(f"Error sending step command: {e}")
            return False
    
    def _update_position(self, axis: str, direction: str, steps: int) -> None:
        """Update position tracking after successful movement"""
        if axis == "X":
            old_pos = self.current_pos_x
            if direction == "FORWARD":
                self.current_pos_x += steps
            else:
                self.current_pos_x -= steps
            logger.debug(f"X position updated: {old_pos} -> {self.current_pos_x}")
        elif axis == "Y":
            old_pos = self.current_pos_y
            if direction == "FORWARD":
                self.current_pos_y += steps
            else:
                self.current_pos_y -= steps
            logger.debug(f"Y position updated: {old_pos} -> {self.current_pos_y}")
    
    def step_x(self, direction: str, steps: int) -> bool:
        """Move X axis and update position tracking"""
        logger.debug(f"Moving X axis: {direction} {steps} steps. Current pos: {self.current_pos_x}")
        if self.send_step_command("X", direction, steps):
            self._update_position("X", direction, steps)
            return True
        else:
            logger.error("X step command failed - position not updated")
            return False
    
    def step_y(self, direction: str, steps: int) -> bool:
        """Move Y axis and update position tracking"""
        logger.debug(f"Moving Y axis: {direction} {steps} steps. Current pos: {self.current_pos_y}")
        if self.send_step_command("Y", direction, steps):
            self._update_position("Y", direction, steps)
            return True
        else:
            logger.error("Y step command failed - position not updated")
            return False
    
    def test_connection(self) -> bool:
        """Test Arduino connection with a simple command"""
        logger.info("Testing Arduino connection...")
        
        test_success = self.send_step_command("X", "FORWARD", 1)
        if test_success:
            logger.info("Connection test successful!")
            self.send_step_command("X", "BACKWARD", 1)
            return True
        else:
            logger.error("Connection test failed!")
            return False
    
    def go_home(self) -> bool:
        """Return both axes to logical zero position (async)"""
        if self.is_homing:
            logger.warning("Homing already in progress...")
            return False
        
        logger.info(f"Starting homing from position: ({self.current_pos_x}, {self.current_pos_y})")
        self._homing_complete_event.clear()
        threading.Thread(target=self._go_home_thread, daemon=True).start()
        return True
    
    def wait_for_homing_complete(self, timeout: float = 30.0) -> bool:
        """Wait for homing to complete with timeout"""
        return self._homing_complete_event.wait(timeout)
    
    def _go_home_thread(self) -> bool:
        """Private method to handle homing in a separate thread"""
        logger.info(f"Going home from position: ({self.current_pos_x}, {self.current_pos_y})")
        
        self.is_homing = True
        home_success = True
        
        try:
            # Test connection before starting
            if not self.test_connection():
                logger.error("Cannot proceed with homing - Arduino communication failed")
                home_success = False
                return False
            
            # Clear any pending data
            with self._lock:
                self.arduino.reset_input_buffer()
                time.sleep(0.05)  # Reduced from 0.2 to 0.05
            
            # Home Y axis first (usually safer)
            if self.current_pos_y != 0:
                logger.info("Homing Y axis first...")
                home_success = self._home_axis("Y", self.current_pos_y)
                if not home_success:
                    logger.error("Y axis homing failed!")
                    return False
                time.sleep(0.1)  # Reduced from 0.5 to 0.1
            
            # Then home X axis
            if self.current_pos_x != 0:
                logger.info("Homing X axis...")
                home_success = self._home_axis("X", self.current_pos_x)
                if not home_success:
                    logger.error("X axis homing failed!")
                    return False
            
            if home_success:
                logger.info(f"Home complete. Final position: ({self.current_pos_x}, {self.current_pos_y})")
                threading.Thread(target=self._home_cooldown_thread, daemon=True).start()
            else:
                logger.error("Homing failed! Position may be inaccurate.")
                
        except Exception as e:
            logger.error(f"Exception during homing: {e}")
            home_success = False
        finally:
            self.is_homing = False
            self._homing_complete_event.set()
            
        return home_success
    
    def _home_axis(self, axis: str, current_pos: int) -> bool:
        """Home a single axis with chunked movement and retry logic"""
        direction = "BACKWARD" if current_pos > 0 else "FORWARD"
        steps = abs(current_pos)
        logger.info(f"Homing {axis} axis: {steps} steps {direction}")
        
        remaining_steps = steps
        retry_count = 0
        consecutive_failures = 0
        
        while remaining_steps > 0 and retry_count < self.config.MAX_RETRIES:
            chunk_steps = min(remaining_steps, self.config.MAX_CHUNK_SIZE)
            logger.debug(f"Attempting {axis} movement: {chunk_steps} steps {direction} (attempt {retry_count + 1})")
            
            if axis == "X":
                success = self.step_x(direction, chunk_steps)
            else:
                success = self.step_y(direction, chunk_steps)
                
            if success:
                remaining_steps -= chunk_steps
                retry_count = 0
                consecutive_failures = 0
                logger.debug(f"{axis} homing progress: {steps - remaining_steps}/{steps} steps")
                time.sleep(0.01)  # Reduced from 0.1 to 0.01
            else:
                retry_count += 1
                consecutive_failures += 1
                logger.warning(f"{axis} step failed! Retry {retry_count}/{self.config.MAX_RETRIES}")
                
                if consecutive_failures >= 2:
                    # Try to reset communication
                    logger.warning("Multiple consecutive failures, resetting communication...")
                    time.sleep(0.1)  # Reduced from 0.5 to 0.1
                    with self._lock:
                        self.arduino.reset_input_buffer()
                        self.arduino.reset_output_buffer()
                    time.sleep(0.1)  # Reduced from 0.5 to 0.1
                    
                if retry_count >= self.config.MAX_RETRIES:
                    logger.error(f"{axis} homing failed after maximum retries!")
                    return False
                    
                time.sleep(0.1)  # Reduced from 0.5 to 0.1
        
        if remaining_steps == 0:
            # Verify position is actually zero
            if axis == "X":
                self.current_pos_x = 0
            else:
                self.current_pos_y = 0
            logger.info(f"{axis} axis homed successfully")
            return True
        else:
            logger.error(f"{axis} homing incomplete! {remaining_steps} steps remaining")
            return False
    
    def _home_cooldown_thread(self) -> None:
        """Handle home cooldown in a separate thread"""
        self.home_cooldown_active = True
        logger.info(f"Starting {self.config.HOME_COOLDOWN_SECONDS}-second home cooldown...")
        
        for i in range(self.config.HOME_COOLDOWN_SECONDS, 0, -1):
            logger.debug(f"Home cooldown: {i} seconds remaining...")
            time.sleep(1)
            
        self.home_cooldown_active = False
        logger.info("Home cooldown complete. Ready to resume operations.")
    
    def track_object(self, frame_center: Tuple[int, int], object_center: Tuple[int, int]) -> Tuple[bool, bool]:
        """Track object by calculating error and moving steppers accordingly"""
        error_x = frame_center[0] - object_center[0]
        error_y = frame_center[1] - object_center[1]
        
        logger.debug(f"ErrorX: {error_x}, ErrorY: {error_y}")
        
        moved = False
        
        # Calculate proportional step size - smaller steps as we get closer
        # Min of 1 step, max of track_step_size
        def calculate_step_size(error, axis):
            # Calculate a proportional step based on error magnitude
            # Larger errors = larger steps, smaller errors = smaller steps
            abs_error = abs(error)
            if abs_error <= self.tolerance:
                return 0
            
            # Scale factor to reduce step size as we get closer
            if abs_error > 100:
                proportion = 1.0  # Full step size for large errors
            else:
                proportion = abs_error / 100.0  # Proportionally smaller steps
                
            # Ensure minimum step of 1, maximum of track_step_size
            step = max(1, min(round(self.track_step_size * proportion), self.track_step_size))
            logger.debug(f"{axis} error: {error}, calculated step: {step}")
            return step
        
        # Move X axis if error is above tolerance with proportional step size
        x_step_size = calculate_step_size(error_x, "X")
        if x_step_size > 0:
            direction = "FORWARD" if error_x > 0 else "BACKWARD"
            if self.step_x(direction, x_step_size):
                moved = True
<<<<<<< HEAD
                # Reduce stabilization delay to minimize lag
                time.sleep(0.005)
=======
                time.sleep(0.01)  # Reduced from 0.05 to 0.01
>>>>>>> 54aba065
        
        # Move Y axis if error is above tolerance with proportional step size
        y_step_size = calculate_step_size(error_y, "Y")
        if y_step_size > 0:
            direction = "FORWARD" if error_y > 0 else "BACKWARD"
            if self.step_y(direction, y_step_size):
                moved = True
<<<<<<< HEAD
                time.sleep(0.005)  # Small delay after movement to stabilize
=======
                time.sleep(0.01)  # Reduced from 0.05 to 0.01
>>>>>>> 54aba065
        
        # Check if aligned
        aligned = abs(error_x) <= self.tolerance and abs(error_y) <= self.tolerance
        if aligned:
            logger.debug("ALIGNED")
        elif moved:
<<<<<<< HEAD
            # Keep short pause only if we moved to avoid jitter
            time.sleep(0.01)
=======
            # If we made movements, give a brief pause to let the system stabilize
            time.sleep(0.01)  # Reduced from 0.1 to 0.01
>>>>>>> 54aba065
            
        return aligned, moved
    
    def scan_step(self, direction: str, step_size: int) -> bool:
        """Perform one scan step if ready"""
        if not self.is_ready_for_operations():
            return False
        return self.step_x(direction, step_size)
    
    def is_ready_for_operations(self) -> bool:
        """Check if the stepper is ready for normal operations"""
        return not (self.is_homing or self.home_cooldown_active)
    
    def get_status(self) -> str:
        """Get current status of the stepper controller"""
        if self.is_homing:
            return "HOMING"
        elif self.home_cooldown_active:
            return "HOME_COOLDOWN"
        else:
            return "READY"
    
    def get_position(self) -> Tuple[int, int]:
        """Get current position"""
        return (self.current_pos_x, self.current_pos_y)
    
    def emergency_stop(self) -> None:
        """Emergency stop - clear all buffers and stop homing"""
        self.is_homing = False
        self.home_cooldown_active = False
        with self._lock:
            self.arduino.reset_input_buffer()
            self.arduino.reset_output_buffer()
        logger.warning("Emergency stop activated - buffers cleared")
    
    def force_go_home_sync(self) -> None:
        """Force synchronous homing for shutdown - blocks until complete"""
        if self.is_homing:
            logger.info("Waiting for current homing to complete...")
            if not self.wait_for_homing_complete(30.0):
                logger.warning("Timeout waiting for homing to complete, forcing stop...")
                self.emergency_stop()
                time.sleep(1)
        
        logger.info("Force homing for shutdown...")
        self.is_homing = True
        try:
            self._go_home_thread()
        finally:
            self.is_homing = False

    def set_tracking_parameters(self, tolerance: Optional[int] = None, step_size: Optional[int] = None) -> None:
        """Update tracking parameters"""
        if tolerance is not None:
            self.tolerance = tolerance
            logger.info(f"Tolerance updated to: {self.tolerance}")
        if step_size is not None:
            self.track_step_size = step_size
            logger.info(f"Tracking step size updated to: {self.track_step_size}")
    
    def manual_reset_position(self, x: int = 0, y: int = 0) -> None:
        """Manually reset position counters"""
        self.current_pos_x = x
        self.current_pos_y = y
        logger.info(f"Position manually reset to: ({x}, {y})")
    
    def get_position_info(self) -> Dict[str, Any]:
        """Get detailed position information"""
        return {
            'x_position': self.current_pos_x,
            'y_position': self.current_pos_y,
            'tolerance': self.tolerance,
            'track_step_size': self.track_step_size,
            'status': self.get_status(),
            'is_homing': self.is_homing,
            'home_cooldown_active': self.home_cooldown_active
        }

class RelayController:
    """Handles relay control for the deterrent mechanism"""
    
    def __init__(self, config: Config):
        self.config = config
        self.relay_pin = config.RELAY_PIN
        GPIO.setup(self.relay_pin, GPIO.OUT)
        GPIO.output(self.relay_pin, GPIO.HIGH)  # Initially off, but values inverted. HIGH = 0 here (temp fix)
        
        self.alarm = AlarmController(self.config)
        
    def trigger_relay(self, duration: int = None) -> None:
        """Trigger relay for specified duration - NON-BLOCKING VERSION"""
        if duration is None:
            duration = self.config.RELAY_DURATION
            
        def relay_operation():
            logger.info("Relay ON")
            GPIO.output(self.relay_pin, GPIO.LOW)
            self.alarm.alarm_on()
            time.sleep(duration)
            GPIO.output(self.relay_pin, GPIO.HIGH)
            self.alarm.alarm_off()
            logger.info("Relay OFF")
        
        # Run in separate thread to avoid blocking
        threading.Thread(target=relay_operation, daemon=True).start()
    
    def trigger_relay_async(self, duration: int = None) -> None:
        """Trigger relay asynchronously - alias for consistency"""
        self.trigger_relay(duration)

class AlarmController:
    """Handles alarm system control"""
    
    def __init__(self, config: Config):
        self.config = config
        self.alarm_pin = config.ALARM_PIN
        GPIO.setup(self.alarm_pin, GPIO.OUT)
        
    def alarm_on(self) -> None:
        """Turn alarm on"""
        GPIO.output(self.alarm_pin, GPIO.HIGH)
        
    def alarm_off(self) -> None:
        """Turn alarm off"""
        GPIO.output(self.alarm_pin, GPIO.LOW)

class ObjectDetector:
    """Handles object detection using OpenCV DNN"""
    
    def __init__(self, config: Config):
        self.config = config
        self.class_names = self._load_class_names()
        self.net = self._initialize_model()
        
    def _load_class_names(self) -> List[str]:
        """Load class names from coco.names file"""
        try:
            with open(self.config.COCO_NAMES_PATH, "rt") as f:
                return f.read().rstrip("\n").split("\n")
        except FileNotFoundError:
            logger.error(f"Class names file not found: {self.config.COCO_NAMES_PATH}")
            return []
    
    def _initialize_model(self) -> cv2.dnn_DetectionModel:
        """Initialize the detection model"""
        try:
            net = cv2.dnn_DetectionModel(self.config.MODEL_PATH, self.config.CONFIG_PATH)
            # Explicit backend/target for consistency and perf
            try:
                net.setPreferableBackend(cv2.dnn.DNN_BACKEND_OPENCV)
                net.setPreferableTarget(cv2.dnn.DNN_TARGET_CPU)
            except Exception:
                pass
            net.setInputSize(*self.config.INPUT_SIZE)
            net.setInputScale(1.0/127.5)
            net.setInputMean((127.5, 127.5, 127.5))
            net.setInputSwapRB(True)
            logger.info("Object detection model initialized successfully")
            return net
        except Exception as e:
            logger.error(f"Failed to initialize detection model: {e}")
            raise
    
    def detect_objects(self, img, draw: bool = True, target_objects: List[str] = None) -> Tuple[Any, List[List]]:
        """Detect objects and mark centers"""
        if target_objects is None:
            target_objects = self.config.TARGET_OBJECTS
            
        try:
            classIds, confs, bbox = self.net.detect(
                img, 
                confThreshold=self.config.CONFIDENCE_THRESHOLD, 
                nmsThreshold=self.config.NMS_THRESHOLD
            )
            
            object_info = []
            
            if len(classIds) != 0:
                for classId, confidence, box in zip(classIds.flatten(), confs.flatten(), bbox):
                    if classId - 1 < len(self.class_names):
                        className = self.class_names[classId - 1]
                        if className in target_objects:
                            center = (box[0] + box[2]//2, box[1] + box[3]//2)
                            object_info.append([box, className, round(confidence*100, 2), center])
                            
                            if draw:
                                cv2.rectangle(img, box, (0, 255, 0), 2)
                                cv2.putText(img, f"{className.upper()} {round(confidence*100, 2)}%", 
                                           (box[0]+10, box[1]+30), cv2.FONT_HERSHEY_SIMPLEX, 0.6, (0, 255, 0), 2)
                                cv2.circle(img, center, 5, (0, 255, 0), -1)
            
            return img, object_info
            
        except Exception as e:
            logger.error(f"Object detection failed: {e}")
            return img, []

class ScanController:
    """Handles scanning behavior when no object is tracked"""
    
    def __init__(self, config: Config, stepper: StepperController):
        self.config = config
        self.stepper = stepper
        self.scan_direction = "FORWARD"
        self.scan_steps = 0
        
    def perform_scan_step(self) -> bool:
        """Perform one scan step if ready"""
        if not self.stepper.is_ready_for_operations():
            status = self.stepper.get_status()
            if status == "HOME_COOLDOWN":
                logger.debug("Waiting for home cooldown to complete...")
            elif status == "HOMING":
                logger.debug("Homing in progress...")
            return False
            
        if self.stepper.scan_step(self.scan_direction, self.config.SCAN_STEP_SIZE):
            logger.debug(f"Scanning... Direction: {self.scan_direction}, Steps: {self.config.SCAN_STEP_SIZE}")
            self.scan_steps += self.config.SCAN_STEP_SIZE

            if self.scan_steps >= self.config.SCAN_LIMIT_STEPS:
                self.scan_direction = "BACKWARD" if self.scan_direction == "FORWARD" else "FORWARD"
                self.scan_steps = 0
                logger.info(f"Scan direction changed to: {self.scan_direction}")
            return True
        else:
            logger.warning("Scan step failed, retrying...")
            return False
    
    def reset_scan(self) -> None:
        """Reset scan parameters"""
        self.scan_steps = 0
        self.scan_direction = "FORWARD"

class PawStopperRobot:
    """Main robot controller class"""
    
    def __init__(self, config: Config = None):
        self.config = config or Config()
        GPIO.setmode(GPIO.BCM)
        self.arduino = self._initialize_arduino()
        
        # Initialize subsystems
        self.stepper = StepperController(self.arduino, self.config)
        self.relay = RelayController(self.config)
        self.alarm = AlarmController(self.config)
        self.detector = ObjectDetector(self.config)
        self.scanner = ScanController(self.config, self.stepper)
        
        # State variables
        self.object_tracked = False
        self.last_trigger_time = 0
        self.lost_since = None
        self.last_countdown_second = None
        
        # Initialize camera
        self.cap = self._initialize_camera()
        
    def _initialize_arduino(self) -> serial.Serial:
        """Initialize Arduino serial connection"""
        try:
            arduino = serial.Serial(
                self.config.ARDUINO_PORT, 
                self.config.ARDUINO_BAUDRATE, 
                timeout=self.config.SERIAL_TIMEOUT
            )
            time.sleep(2)  # Wait for Arduino to reset
            
            # Wait for Arduino ready signal
            logger.info("Waiting for Arduino...")
            start_time = time.time()
            while time.time() - start_time < 5.0:
                if arduino.in_waiting > 0:
                    response = arduino.readline().decode().strip()
                    if "Arduino ready" in response:
                        logger.info("Arduino connected successfully!")
                        break
            else:
                logger.warning("Arduino ready signal not received, continuing anyway...")
                
            return arduino
            
        except Exception as e:
            logger.error(f"Failed to initialize Arduino: {e}")
            raise
    
    def _initialize_camera(self) -> cv2.VideoCapture:
        """Initialize camera"""
        try:
            cap = cv2.VideoCapture(0)
            cap.set(3, self.config.CAMERA_WIDTH)
            cap.set(4, self.config.CAMERA_HEIGHT)
            # Reduce internal buffering if supported
            try:
                cap.set(cv2.CAP_PROP_BUFFERSIZE, 1)
            except Exception:
                pass
            # Try to set FPS (may be ignored on some platforms)
            try:
                if self.config.CAMERA_FPS > 0:
                    cap.set(cv2.CAP_PROP_FPS, self.config.CAMERA_FPS)
            except Exception:
                pass
            # Warm up and drop initial frames
            warmup_until = time.time() + 0.5
            while time.time() < warmup_until:
                cap.read()
                time.sleep(0.005)
            logger.info("Camera initialized successfully")
            return cap
        except Exception as e:
            logger.error(f"Failed to initialize camera: {e}")
            raise
    
    def _display_ui_info(self, img) -> None:
        """Display UI information on the image"""
        pos_x, pos_y = self.stepper.get_position()
        status = self.stepper.get_status()
        
        cv2.putText(img, f"Pos: X={pos_x}, Y={pos_y}", (10, 30), 
                    cv2.FONT_HERSHEY_SIMPLEX, 0.6, (255, 255, 255), 2)
        cv2.putText(img, f"Status: {status}", (10, 55), 
                    cv2.FONT_HERSHEY_SIMPLEX, 0.6, (0, 255, 255), 2)
        cv2.putText(img, f"Tolerance: {self.stepper.tolerance}", (10, 80), 
                    cv2.FONT_HERSHEY_SIMPLEX, 0.5, (255, 255, 255), 1)
        cv2.putText(img, f"Step Size: {self.stepper.track_step_size}", (10, 100), 
                    cv2.FONT_HERSHEY_SIMPLEX, 0.5, (255, 255, 255), 1)
        cv2.putText(img, "Controls: Q=Quit, R=Reset, H=Home, P=Info", 
                    (10, img.shape[0] - 10), cv2.FONT_HERSHEY_SIMPLEX, 0.4, (0, 255, 255), 1)
    
    def _handle_object_tracking(self, img, object_info) -> bool:
        """Handle object tracking logic"""
        biggest_box = None
        max_area = 0
        alarm_triggered = False

        for obj in object_info:
            box, name, conf, center = obj
            area = box[2] * box[3]
            if area > self.config.AREA_THRESHOLD:
                alarm_triggered = True
                if area > max_area:
                    max_area = area
                    biggest_box = box

        current_time = time.time()
        frame_center = (self.config.CAMERA_WIDTH//2, self.config.CAMERA_HEIGHT//2)
        cv2.circle(img, frame_center, 6, (0, 0, 255), -1)  # Red center dot

        if alarm_triggered and biggest_box is not None:
            bbox_center = (biggest_box[0] + biggest_box[2]//2, biggest_box[1] + biggest_box[3]//2)
            
            aligned, moved = self.stepper.track_object(frame_center, bbox_center)
            
            #self.alarm.alarm_on()
            self.object_tracked = True
            self.lost_since = None

            # Add some visual feedback for alignment status
            alignment_color = (0, 255, 0) if aligned else (0, 0, 255)  # Green if aligned, red if not
            cv2.circle(img, bbox_center, 8, alignment_color, 2)
            cv2.line(img, frame_center, bbox_center, alignment_color, 1)
            
            # Display alignment info on frame
            error_x = frame_center[0] - bbox_center[0]
            error_y = frame_center[1] - bbox_center[1]
            cv2.putText(img, f"Error X: {error_x}, Y: {error_y}", 
                        (10, 120), cv2.FONT_HERSHEY_SIMPLEX, 0.5, (255, 255, 255), 1)
            cv2.putText(img, f"Aligned: {aligned}", 
                        (10, 140), cv2.FONT_HERSHEY_SIMPLEX, 0.5, alignment_color, 1)

            # If aligned and cooldown period has passed, trigger relay
            if aligned and current_time - self.last_trigger_time > self.config.RELAY_COOLDOWN_SECONDS:
                self.relay.trigger_relay_async(self.config.RELAY_DURATION)
                
                self.last_trigger_time = current_time
                
<<<<<<< HEAD
                # Short delay after triggering to avoid immediate movement, but keep UI responsive
                time.sleep(0.05)
=======
                # Add a small delay after triggering to avoid immediate movement
                time.sleep(0.01)  # Reduced from 0.2 to 0.01
>>>>>>> 54aba065
            
            return True
        
        return False
    
    def _handle_object_lost(self) -> None:
        """Handle logic when object is lost"""
        current_time = time.time()
        
        if self.object_tracked:
            if self.lost_since is None:
                self.lost_since = current_time
                logger.info("Object lost. Starting countdown before going home...")
                self.last_countdown_second = self.config.LOST_OBJECT_TIMEOUT
            else:
                elapsed = int(current_time - self.lost_since)
                remaining = self.config.LOST_OBJECT_TIMEOUT - elapsed
                if remaining != self.last_countdown_second and remaining > 0:
                    logger.info(f"Object lost countdown: {remaining}")
                    self.last_countdown_second = remaining
                elif remaining <= 0:
                    logger.info("Countdown complete, initiating home sequence...")
                    if self.stepper.go_home():
                        self.object_tracked = False
                        self.lost_since = None
                        self.scanner.reset_scan()
                    else:
                        logger.warning("Failed to start homing, will retry...")
                        self.lost_since = current_time  # Reset countdown
        else:
            # Only scan if stepper is ready
            if self.stepper.is_ready_for_operations():
                self.scanner.perform_scan_step()
    
    def _handle_keyboard_input(self) -> bool:
        """Handle keyboard input, returns True if should quit"""
        key = cv2.waitKey(1) & 0xFF
        
        if key == ord('q'):
            logger.info("Quitting. Sending robot to home position.")
            self.stepper.force_go_home_sync()
            return True
        elif key == ord('r'):
            logger.info("Manually resetting position to (0,0)")
            self.stepper.manual_reset_position(0, 0)
        elif key == ord('h'):
            logger.info("Manual home command")
            self.stepper.go_home()
        elif key == ord('p'):
            info = self.stepper.get_position_info()
            logger.info(f"Current position info: {info}")
            
        return False
    
    def run(self) -> None:
        """Main robot control loop"""
        logger.info("Starting PawStopper Robot...")
        
        try:
            while True:
                # Drop a couple of queued frames (if any) to keep feed fresh
                try:
                    for _ in range(2):
                        self.cap.grab()
                except Exception:
                    pass
                success, img = self.cap.read()
                if not success:
                    logger.error("Failed to read from camera")
                    break

                self._display_ui_info(img)
                
                # Detect objects
                result_img, object_info = self.detector.detect_objects(img)
                
                # Handle object tracking or scanning
                object_detected = self._handle_object_tracking(result_img, object_info)
                
                if not object_detected:
                    self.alarm.alarm_off()
                    # Only reset buffer if not homing to avoid interference
                    if not self.stepper.is_homing:
                        self.arduino.reset_input_buffer()
                    self._handle_object_lost()

                cv2.imshow("PawStopper Output", result_img)
                
                # Handle keyboard input
                if self._handle_keyboard_input():
                    break

        except KeyboardInterrupt:
            logger.info("Interrupted by user")
            self.stepper.force_go_home_sync()
        except Exception as e:
            logger.error(f"Unexpected error: {e}")
        finally:
            self.cleanup()
    
    def cleanup(self) -> None:
        """Clean up resources"""
        logger.info("Cleaning up...")
        self.stepper.emergency_stop()
        if hasattr(self, 'cap'):
            self.cap.release()
        cv2.destroyAllWindows()
        GPIO.cleanup()
        if hasattr(self, 'arduino'):
            self.arduino.close()
        logger.info("Cleanup complete!")

def main():
    """Main entry point"""
    try:
        config = Config()
        robot = PawStopperRobot(config)
        robot.run()
    except Exception as e:
        logger.error(f"Failed to start robot: {e}")
        raise

if __name__ == "__main__":
    main()<|MERGE_RESOLUTION|>--- conflicted
+++ resolved
@@ -351,12 +351,7 @@
             direction = "FORWARD" if error_x > 0 else "BACKWARD"
             if self.step_x(direction, x_step_size):
                 moved = True
-<<<<<<< HEAD
-                # Reduce stabilization delay to minimize lag
-                time.sleep(0.005)
-=======
                 time.sleep(0.01)  # Reduced from 0.05 to 0.01
->>>>>>> 54aba065
         
         # Move Y axis if error is above tolerance with proportional step size
         y_step_size = calculate_step_size(error_y, "Y")
@@ -364,24 +359,15 @@
             direction = "FORWARD" if error_y > 0 else "BACKWARD"
             if self.step_y(direction, y_step_size):
                 moved = True
-<<<<<<< HEAD
-                time.sleep(0.005)  # Small delay after movement to stabilize
-=======
                 time.sleep(0.01)  # Reduced from 0.05 to 0.01
->>>>>>> 54aba065
         
         # Check if aligned
         aligned = abs(error_x) <= self.tolerance and abs(error_y) <= self.tolerance
         if aligned:
             logger.debug("ALIGNED")
         elif moved:
-<<<<<<< HEAD
-            # Keep short pause only if we moved to avoid jitter
-            time.sleep(0.01)
-=======
             # If we made movements, give a brief pause to let the system stabilize
             time.sleep(0.01)  # Reduced from 0.1 to 0.01
->>>>>>> 54aba065
             
         return aligned, moved
     
@@ -759,13 +745,8 @@
                 
                 self.last_trigger_time = current_time
                 
-<<<<<<< HEAD
-                # Short delay after triggering to avoid immediate movement, but keep UI responsive
-                time.sleep(0.05)
-=======
                 # Add a small delay after triggering to avoid immediate movement
                 time.sleep(0.01)  # Reduced from 0.2 to 0.01
->>>>>>> 54aba065
             
             return True
         
